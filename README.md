--- conflicted
+++ resolved
@@ -39,11 +39,7 @@
 
 **With nvim-lspconfig:**
 
-<<<<<<< HEAD
-Remember that if you don't need to support a new filetype or change the default settings of the language server you don't need to pass a table to the `setup` function (like this: `lspconfig.emmet_language_server.setup({})`.
-=======
-Remember that if you don't need to support a new filetype or change the default settings of the language server you don't need to pass a table to the `setup` function (like this: `lspconfig.emmet_language_server.setup()`).
->>>>>>> e09ff0e9
+Remember that if you don't need to support a new filetype or change the default settings of the language server you don't need to pass a table to the `setup` function (like this: `lspconfig.emmet_language_server.setup({})`).
 
 ```lua
 lspconfig.emmet_language_server.setup({
